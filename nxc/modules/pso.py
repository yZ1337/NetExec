<<<<<<< HEAD
#!/usr/bin/env python3
# -*- coding: utf-8 -*-

from ldap3 import ALL, Server, Connection, NTLM, extend, SUBTREE
from dateutil.relativedelta import relativedelta as rd
import argparse
import time

class NXCModule:
    """
    Initial FGPP/PSO script written by @n00py: https://github.com/n00py/GetFGPP

    Module by @_sandw1ch
    """
    name = "PSO"
    description = "Module to get the Fine Grained Password Policy/PSOs"
    supported_protocols = ["ldap"]
    opsec_safe = True
    multiple_hosts = False

    def __init__(self, context=None, module_options=None):
        self.context = context
        self.module_options = module_options

    def options(self, context, module_options):
        """ """

    def on_login(self, context, connection):

        # Set some variables
        self.__domain = connection.domain
        self.__kdcHost = (f'{connection.hostname}.{connection.domain}')
        self.__username = connection.username
        self.__password = connection.password
=======
from impacket.ldap import ldapasn1 as ldapasn1_impacket
from impacket.ldap import ldap as ldap_impacket
from math import fabs


class NXCModule:
    """
    Created by fplazar and wanetty
    Module by @gm_eduard and @ferranplaza
    Based on: https://github.com/juliourena/CrackMapExec/blob/master/cme/modules/get_description.py
    """

    name = "pso"
    description = "Query to get PSO from LDAP"
    supported_protocols = ["ldap"]
    opsec_safe = True
    multiple_hosts = True

    pso_fields = [
        "cn",
        "msDS-PasswordReversibleEncryptionEnabled",
        "msDS-PasswordSettingsPrecedence",
        "msDS-MinimumPasswordLength",
        "msDS-PasswordHistoryLength",
        "msDS-PasswordComplexityEnabled",
        "msDS-LockoutObservationWindow",
        "msDS-LockoutDuration",
        "msDS-LockoutThreshold",
        "msDS-MinimumPasswordAge",
        "msDS-MaximumPasswordAge",
        "msDS-PSOAppliesTo",
    ]

    def options(self, context, module_options):
        """No options available."""

    def convert_time_field(self, field, value):
        time_fields = {"msDS-LockoutObservationWindow": (60, "mins"), "msDS-MinimumPasswordAge": (86400, "days"), "msDS-MaximumPasswordAge": (86400, "days"), "msDS-LockoutDuration": (60, "mins")}

        if field in time_fields:
            value = f"{int(fabs(float(value)) / (10000000 * time_fields[field][0]))} {time_fields[field][1]}"

        return value

    def on_login(self, context, connection):
        """Concurrent. Required if on_admin_login is not present. This gets called on each authenticated connection"""
        # Building the search filter
        search_filter = "(objectClass=msDS-PasswordSettings)"

        try:
            context.log.debug(f"Search Filter={search_filter}")
            resp = connection.ldapConnection.search(searchFilter=search_filter, attributes=self.pso_fields, sizeLimit=0)
        except ldap_impacket.LDAPSearchError as e:
            if e.getErrorString().find("sizeLimitExceeded") >= 0:
                context.log.debug("sizeLimitExceeded exception caught, giving up and processing the data received")
                # We reached the sizeLimit, process the answers we have already and that's it. Until we implement
                # paged queries
                resp = e.getAnswers()
            else:
                context.log.debug(e)
                return False
>>>>>>> 5d777547

        # Are there even any FGPPs?
        context.log.success("Attempting to enumerate policies...")
        resp = connection.ldapConnection.search(searchBase="CN=Password Settings Container,CN=System,"+ base_creator(self.__domain), searchFilter="(objectclass=*)")
        if len(resp) > 1:
            context.log.highlight(str(len(resp) - 1) + " PSO Objects found!")
            context.log.highlight("")
            context.log.success("Attempting to enumerate objects with an applied policy...")

<<<<<<< HEAD
        # Who do they apply to?
        resp=connection.search(searchFilter="(objectclass=*)",attributes=["DistinguishedName","msDS-PSOApplied"])
        for i in resp:
            if isinstance(i, ldapasn1_impacket.SearchResultEntry) is not True:
=======
        context.log.debug(f"Total of records returned {len(resp)}")
        for item in resp:
            if isinstance(item, ldapasn1_impacket.SearchResultEntry) is not True:
>>>>>>> 5d777547
                continue
            for attr in i["attributes"]:
                if (str(attr["type"]) == "msDS-PSOApplied"):
                    context.log.highlight("Object: " + str(i["objectName"]))
                    if len(attr["vals"]) == 1:
                        context.log.highlight("Applied Policy: ")
                        context.log.highlight("\t"+attr["vals"][0])
                        context.log.highlight("")
                    else:
                        policies=""
                        for value in attr["vals"]:
                            policies=policies+value+";"
                        context.log.highlight("Applied Policy: ")
                        for object in str(policies)[:-1].split(";"):
                            context.log.highlight("\t"+str(object))
                        context.log.highlight("")

<<<<<<< HEAD
        # Let"s find out even more details!
        context.log.success("Attempting to enumerate details...\n")
        resp=connection.search(searchFilter="(objectclass=msDS-PasswordSettings)",
                     attributes=["name", "msds-lockoutthreshold", "msds-psoappliesto", "msds-minimumpasswordlength",
                                 "msds-passwordhistorylength", "msds-lockoutobservationwindow", "msds-lockoutduration",
                                 "msds-passwordsettingsprecedence", "msds-passwordcomplexityenabled", "Description",
                                 "msds-passwordreversibleencryptionenabled","msds-minimumpasswordage","msds-maximumpasswordage"])
        for i in resp:
            if isinstance(i, ldapasn1_impacket.SearchResultEntry) is not True:
                continue
            policyName,description,passwordLength,passwordhistorylength,lockoutThreshold,obersationWindow,lockoutDuration,complexity,minPassAge,maxPassAge,reverseibleEncryption,precedence,policyApplies=("",)*13
            for attr in i["attributes"]:
                if (str(attr["type"]) == "name"):
                    name = attr["vals"][0]
                elif (str(attr["type"]) == "msDS-LockoutThreshold"):
                    lockoutThreshold = attr["vals"][0]
                elif (str(attr["type"]) == "msDS-MinimumPasswordLength"):
                    passwordLength = attr["vals"][0]
                elif (str(attr["type"]) == "msDS-PasswordHistoryLength"):
                    passwordhistorylength = attr["vals"][0]
                elif (str(attr["type"]) == "msDS-LockoutObservationWindow"):
                    obersationWindow = attr["vals"][0]
                elif (str(attr["type"]) == "msDS-LockoutDuration"):
                    lockoutDuration = attr["vals"][0]
                elif (str(attr["type"]) == "msDS-PasswordSettingsPrecedence"):
                    precedence = attr["vals"][0]
                elif (str(attr["type"]) == "msDS-PasswordComplexityEnabled"):
                    complexity = attr["vals"][0]
                elif (str(attr["type"]) == "msDS-PasswordReversibleEncryptionEnabled"):
                    reverseibleEncryption= attr["vals"][0]
                elif (str(attr["type"]) == "msDS-MinimumPasswordAge"):
                    minPassAge = attr["vals"][0]
                elif (str(attr["type"]) == "msDS-MaximumPasswordAge"):
                    maxPassAge = attr["vals"][0]
                elif (str(attr["type"]) == "description"):
                    description = attr["vals"][0]
                elif (str(attr["type"])) == "msDS-PSOAppliesTo":
                    policyApplies = ""
                    for value in attr["vals"]:
                        policyApplies=policyApplies+value+";"
            context.log.highlight("Policy Name: " + str(name))
            if description != "":
                context.log.highlight("Description: " + str(description))
            context.log.highlight("Minimum Password Length: " + str(passwordLength))
            context.log.highlight("Minimum Password History Length: " + str(passwordhistorylength))
            context.log.highlight("Lockout Threshold: " + str(lockoutThreshold))
            context.log.highlight("Observation Window: "  + clock(int(str(obersationWindow))))
            context.log.highlight("Lockout Duration: "  + clock(int(str(lockoutDuration))))
            context.log.highlight("Complexity Enabled: " + str(complexity))
            context.log.highlight("Minimum Password Age "+ clock(int(str(minPassAge))))
            context.log.highlight("Maximum Password Age: " + clock(int(str(maxPassAge))))
            context.log.highlight("Reversible Encryption: " + str(reverseibleEncryption))
            context.log.highlight("Precedence: " + str(precedence)+ " (Lower is Higher Priority)")
            context.log.highlight("Policy Applies to: ")
            for object in str(policyApplies)[:-1].split(";"):
                context.log.highlight("\t"+str(object))
            context.log.highlight("")

def base_creator(domain):
    search_base = ""
    base = domain.split(".")
    for b in base:
        search_base += (f'DC={b},')
    return search_base[:-1]

def clock(nano):
    fmt = "{0.days} days {0.hours} hours {0.minutes} minutes {0.seconds} seconds"
    sec = int(abs(nano/10000000))
    return fmt.format(rd(seconds=sec))
=======
            pso_info = {}

            try:
                for attribute in item["attributes"]:
                    attr_name = str(attribute["type"])
                    if attr_name in self.pso_fields:
                        pso_info[attr_name] = attribute["vals"][0]._value.decode("utf-8")

                pso_list.append(pso_info)

            except Exception as e:
                context.log.debug("Exception:", exc_info=True)
                context.log.debug(f"Skipping item, cannot process due to error {e}")
        if len(pso_list) > 0:
            context.log.success("Password Settings Objects (PSO) found:")
            for pso in pso_list:
                for field in self.pso_fields:
                    if field in pso:
                        value = self.convert_time_field(field, pso[field])
                        context.log.highlight(f"{field}: {value}")
                context.log.highlight("-----")
        else:
            context.log.info("No Password Settings Objects (PSO) found.")
>>>>>>> 5d777547
<|MERGE_RESOLUTION|>--- conflicted
+++ resolved
@@ -1,4 +1,3 @@
-<<<<<<< HEAD
 #!/usr/bin/env python3
 # -*- coding: utf-8 -*-
 
@@ -24,7 +23,7 @@
         self.module_options = module_options
 
     def options(self, context, module_options):
-        """ """
+        """No options available."""
 
     def on_login(self, context, connection):
 
@@ -33,69 +32,6 @@
         self.__kdcHost = (f'{connection.hostname}.{connection.domain}')
         self.__username = connection.username
         self.__password = connection.password
-=======
-from impacket.ldap import ldapasn1 as ldapasn1_impacket
-from impacket.ldap import ldap as ldap_impacket
-from math import fabs
-
-
-class NXCModule:
-    """
-    Created by fplazar and wanetty
-    Module by @gm_eduard and @ferranplaza
-    Based on: https://github.com/juliourena/CrackMapExec/blob/master/cme/modules/get_description.py
-    """
-
-    name = "pso"
-    description = "Query to get PSO from LDAP"
-    supported_protocols = ["ldap"]
-    opsec_safe = True
-    multiple_hosts = True
-
-    pso_fields = [
-        "cn",
-        "msDS-PasswordReversibleEncryptionEnabled",
-        "msDS-PasswordSettingsPrecedence",
-        "msDS-MinimumPasswordLength",
-        "msDS-PasswordHistoryLength",
-        "msDS-PasswordComplexityEnabled",
-        "msDS-LockoutObservationWindow",
-        "msDS-LockoutDuration",
-        "msDS-LockoutThreshold",
-        "msDS-MinimumPasswordAge",
-        "msDS-MaximumPasswordAge",
-        "msDS-PSOAppliesTo",
-    ]
-
-    def options(self, context, module_options):
-        """No options available."""
-
-    def convert_time_field(self, field, value):
-        time_fields = {"msDS-LockoutObservationWindow": (60, "mins"), "msDS-MinimumPasswordAge": (86400, "days"), "msDS-MaximumPasswordAge": (86400, "days"), "msDS-LockoutDuration": (60, "mins")}
-
-        if field in time_fields:
-            value = f"{int(fabs(float(value)) / (10000000 * time_fields[field][0]))} {time_fields[field][1]}"
-
-        return value
-
-    def on_login(self, context, connection):
-        """Concurrent. Required if on_admin_login is not present. This gets called on each authenticated connection"""
-        # Building the search filter
-        search_filter = "(objectClass=msDS-PasswordSettings)"
-
-        try:
-            context.log.debug(f"Search Filter={search_filter}")
-            resp = connection.ldapConnection.search(searchFilter=search_filter, attributes=self.pso_fields, sizeLimit=0)
-        except ldap_impacket.LDAPSearchError as e:
-            if e.getErrorString().find("sizeLimitExceeded") >= 0:
-                context.log.debug("sizeLimitExceeded exception caught, giving up and processing the data received")
-                # We reached the sizeLimit, process the answers we have already and that's it. Until we implement
-                # paged queries
-                resp = e.getAnswers()
-            else:
-                context.log.debug(e)
-                return False
->>>>>>> 5d777547
 
         # Are there even any FGPPs?
         context.log.success("Attempting to enumerate policies...")
@@ -105,16 +41,10 @@
             context.log.highlight("")
             context.log.success("Attempting to enumerate objects with an applied policy...")
 
-<<<<<<< HEAD
         # Who do they apply to?
         resp=connection.search(searchFilter="(objectclass=*)",attributes=["DistinguishedName","msDS-PSOApplied"])
         for i in resp:
             if isinstance(i, ldapasn1_impacket.SearchResultEntry) is not True:
-=======
-        context.log.debug(f"Total of records returned {len(resp)}")
-        for item in resp:
-            if isinstance(item, ldapasn1_impacket.SearchResultEntry) is not True:
->>>>>>> 5d777547
                 continue
             for attr in i["attributes"]:
                 if (str(attr["type"]) == "msDS-PSOApplied"):
@@ -132,7 +62,6 @@
                             context.log.highlight("\t"+str(object))
                         context.log.highlight("")
 
-<<<<<<< HEAD
         # Let"s find out even more details!
         context.log.success("Attempting to enumerate details...\n")
         resp=connection.search(searchFilter="(objectclass=msDS-PasswordSettings)",
@@ -201,29 +130,4 @@
 def clock(nano):
     fmt = "{0.days} days {0.hours} hours {0.minutes} minutes {0.seconds} seconds"
     sec = int(abs(nano/10000000))
-    return fmt.format(rd(seconds=sec))
-=======
-            pso_info = {}
-
-            try:
-                for attribute in item["attributes"]:
-                    attr_name = str(attribute["type"])
-                    if attr_name in self.pso_fields:
-                        pso_info[attr_name] = attribute["vals"][0]._value.decode("utf-8")
-
-                pso_list.append(pso_info)
-
-            except Exception as e:
-                context.log.debug("Exception:", exc_info=True)
-                context.log.debug(f"Skipping item, cannot process due to error {e}")
-        if len(pso_list) > 0:
-            context.log.success("Password Settings Objects (PSO) found:")
-            for pso in pso_list:
-                for field in self.pso_fields:
-                    if field in pso:
-                        value = self.convert_time_field(field, pso[field])
-                        context.log.highlight(f"{field}: {value}")
-                context.log.highlight("-----")
-        else:
-            context.log.info("No Password Settings Objects (PSO) found.")
->>>>>>> 5d777547
+    return fmt.format(rd(seconds=sec))