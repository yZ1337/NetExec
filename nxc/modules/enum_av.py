--- conflicted
+++ resolved
@@ -46,11 +46,6 @@
 
     def _detect_installed_services(self, context, connection, target):
         results = {}
-<<<<<<< HEAD
-        target = connection.host if not connection.kerberos else connection.hostname + "." + connection.domain
-        context.log.debug(f"Detecting installed services on {target} using LsarLookupNames()...")
-=======
->>>>>>> 314b7f6a
 
         try:
             lsa = LsaLookupNames(
@@ -72,18 +67,9 @@
                 for service in product["services"]:
                     try:
                         lsa.LsarLookupNames(dce, policyHandle, service["name"])
-<<<<<<< HEAD
-                        context.log.info(
-                            f"Detected installed service on {connection.host}: {product['name']} {service['description']}")
-                        if product["name"] not in results:
-                            results[product["name"]] = {"services": []}
-                        results[product["name"]]["services"].append(service)
-                    except Exception:
-=======
                         context.log.info(f"Detected installed service on {connection.host}: {product['name']} {service['description']}")
                         results.setdefault(product["name"], {"services": []})["services"].append(service)
-                    except:
->>>>>>> 314b7f6a
+                    except Exception:
                         pass
 
         except Exception as e:
@@ -99,20 +85,9 @@
                 for product in conf["products"]:
                     for pipe in product["pipes"]:
                         if pathlib.PurePath(fl).match(pipe["name"]):
-<<<<<<< HEAD
-                            context.log.debug(
-                                f"{product['name']} running claim found on {connection.host} by existing pipe {fl} (likely processes: {pipe['processes']})")
-                            if product["name"] not in results:
-                                results[product["name"]] = {}
-                            if "pipes" not in results[product["name"]]:
-                                results[product["name"]]["pipes"] = []
-                            results[product["name"]]["pipes"].append(pipe)
-            success += 1
-=======
                             context.log.debug(f"{product['name']} running claim found on {connection.host} by existing pipe {fl} (likely processes: {pipe['processes']})")
                             prod_results = results.setdefault(product["name"], {})
                             prod_results.setdefault("pipes", []).append(pipe)
->>>>>>> 314b7f6a
         except Exception as e:
             context.log.debug(str(e))
 
@@ -143,18 +118,6 @@
     authn = True
 
     def __init__(
-<<<<<<< HEAD
-            self,
-            domain="",
-            username="",
-            password="",
-            remote_name="",
-            k=False,
-            kdcHost="",
-            lmhash="",
-            nthash="",
-            aesKey="",
-=======
         self,
         domain="",
         username="",
@@ -165,7 +128,6 @@
         lmhash="",
         nthash="",
         aesKey="",
->>>>>>> 314b7f6a
     ):
         self.domain = domain
         self.username = username
@@ -346,84 +308,6 @@
             ]
         },
         {
-<<<<<<< HEAD
-            "name": "Kaspersky Security for Windows Server",
-            "services": [
-                {
-                    "name": "kavfsslp",
-                    "description": "Kaspersky Security Exploit Prevention Service",
-                },
-                {
-                    "name": "KAVFS",
-                    "description": "Kaspersky Security Service",
-                },
-                {
-                    "name": "KAVFSGT",
-                    "description": "Kaspersky Security Management Service",
-                },
-                {
-                    "name": "klnagent",
-                    "description": "Kaspersky Security Center",
-                },
-            ],
-            "pipes": [
-                {
-                    "name": "Exploit_Blocker",
-                    "processes": ["kavfswh.exe"],
-                },
-            ],
-        },
-        {
-            "name": "Trend Micro Endpoint Security",
-            "services": [
-                {
-                    "name": "Trend Micro Endpoint Basecamp",
-                    "description": "Trend Micro Endpoint Basecamp",
-                },
-                {
-                    "name": "TMBMServer",
-                    "description": "Trend Micro Unauthorized Change Prevention Service",
-                },
-                {
-                    "name": "Trend Micro Web Service Communicator",
-                    "description": "Trend Micro Web Service Communicator",
-                },
-                {
-                    "name": "TMiACAgentSvc",
-                    "description": "Trend Micro Application Control Service (Agent)",
-                },
-                {
-                    "name": "CETASvc",
-                    "description": "Trend Micro Cloud Endpoint Telemetry Service",
-                },
-                {
-                    "name": "iVPAgent",
-                    "description": "Trend Micro Vulnerability Protection Service (Agent)",
-                },
-            ],
-            "pipes": [
-                {
-                    "name": "IPC_XBC_XBC_AGENT_PIPE_*",
-                    "processes": ["EndpointBasecamp.exe"],
-                },
-                {
-                    "name": "iacagent_*",
-                    "processes": ["TMiACAgentSvc.exe"],
-                },
-                {
-                    "name": "OIPC_LWCS_PIPE_*",
-                    "processes": ["TmListen.exe"],
-                },
-                {
-                    "name": "Log_ServerNamePipe",
-                    "processes": ["LogServer.exe"],
-                },
-                {
-                    "name": "OIPC_NTRTSCAN_PIPE_*",
-                    "processes": ["Ntrtscan.exe"],
-                },
-            ],
-=======
             "name": "SentinelOne",
             "services": [
                 {"name": "SentinelAgent", "description": "SentinelOne Endpoint Protection Agent"},
@@ -435,7 +319,6 @@
                 {"name": "DFIScanner.Etw.*", "processes": ["SentinelStaticEngine.exe"]},
                 {"name": "DFIScanner.Inline.*", "processes": ["SentinelAgent.exe"]}
             ]
->>>>>>> 314b7f6a
         },
         {
             "name": "Symantec Endpoint Protection",
@@ -449,44 +332,6 @@
         {
             "name": "Sophos Intercept X",
             "services": [
-<<<<<<< HEAD
-                {
-                    "name": "SntpService",
-                    "description": "Sophos Network Threat Protection"
-                },
-                {
-                    "name": "Sophos Endpoint Defense Service",
-                    "description": "Sophos Endpoint Defense Service"
-                },
-                {
-                    "name": "Sophos File Scanner Service",
-                    "description": "Sophos File Scanner Service"
-                },
-                {
-                    "name": "Sophos Health Service",
-                    "description": "Sophos Health Service"
-                },
-                {
-                    "name": "Sophos Live Query",
-                    "description": "Sophos Live Query"
-                },
-                {
-                    "name": "Sophos Managed Threat Response",
-                    "description": "Sophos Managed Threat Response"
-                },
-                {
-                    "name": "Sophos MCS Agent",
-                    "description": "Sophos MCS Agent"
-                },
-                {
-                    "name": "Sophos MCS Client",
-                    "description": "Sophos MCS Client"
-                },
-                {
-                    "name": "Sophos System Protection Service",
-                    "description": "Sophos System Protection Service"
-                }
-=======
                 {"name": "SntpService", "description": "Sophos Network Threat Protection"},
                 {"name": "Sophos Endpoint Defense Service", "description": "Sophos Endpoint Defense Service"},
                 {"name": "Sophos File Scanner Service", "description": "Sophos File Scanner Service"},
@@ -496,7 +341,6 @@
                 {"name": "Sophos MCS Agent", "description": "Sophos MCS Agent"},
                 {"name": "Sophos MCS Client", "description": "Sophos MCS Client"},
                 {"name": "Sophos System Protection Service", "description": "Sophos System Protection Service"}
->>>>>>> 314b7f6a
             ],
             "pipes": [
                 {"name": "SophosUI", "processes": [""]},
@@ -526,35 +370,11 @@
         {
             "name": "Windows Defender",
             "services": [
-<<<<<<< HEAD
-                {
-                    "name": "PandaAetherAgent",
-                    "description": "Panda Endpoint Agent",
-                },
-                {"name": "PSUAService", "description": "Panda Product Service"},
-                {
-                    "name": "NanoServiceMain",
-                    "description": "Panda Cloud Antivirus Service",
-                },
-            ],
-            "pipes": [
-                {
-                    "name": "NNS_API_IPC_SRV_ENDPOINT",
-                    "processes": ["PSANHost.exe"],
-                },
-                {
-                    "name": "PSANMSrvcPpal",
-                    "processes": ["PSUAService.exe"],
-                },
-            ],
-        },
-=======
                 {"name": "WinDefend", "description": "Windows Defender Antivirus Service"},
                 {"name": "Sense", "description": "Windows Defender Advanced Threat Protection Service"},
                 {"name": "WdNisSvc", "description": "Windows Defender Antivirus Network Inspection Service"}
             ],
             "pipes": []
         }
->>>>>>> 314b7f6a
     ]
 }