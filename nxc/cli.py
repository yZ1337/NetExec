--- conflicted
+++ resolved
@@ -14,15 +14,6 @@
     VERSION = importlib.metadata.version("netexec")
     CODENAME = "A New Beginning"
 
-<<<<<<< HEAD
-    parser = argparse.ArgumentParser(
-        description=f"""
-     _   _          _     _____                      
-    | \ | |   ___  | |_  | ____| __  __   ___    ___ 
-    |  \| |  / _ \ | __| |  _|   \ \/ /  / _ \  / __|
-    | |\  | |  __/ | |_  | |___   >  <  |  __/ | (__ 
-    |_| \_|  \___|  \__| |_____| /_/\_\  \___|  \___|
-=======
     parser = argparse.ArgumentParser(description=f"""
      .   .
     .|   |.     _   _          _     _____
@@ -32,7 +23,6 @@
    / /ॱ-ॱ\ \   |_| \_|  \___|  \__| |_____| /_/\_\  \___|  \___|
    ॱ \   / ॱ
      ॱ   ॱ
->>>>>>> 4a09852a
 
     The network execution tool
     Maintained as an open source project by @NeffIsBack, @MJHallenbeck, @_zblurx
