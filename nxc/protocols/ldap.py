--- conflicted
+++ resolved
@@ -829,18 +829,6 @@
             if isinstance(item, ldapasn1_impacket.SearchResultEntry) is not True:
                 continue
             name = ""
-<<<<<<< HEAD
-            try:
-                for attribute in item["attributes"]:
-                    if str(attribute["type"]) == "dNSHostName":
-                        name = str(attribute["vals"][0])
-                try:
-                    ip_address = socket.gethostbyname(name.split(".")[0])
-                    if ip_address is not True and name != "":
-                        self.logger.highlight(f"{name} =", ip_address)
-                except socket.gaierror:
-                    self.logger.fail(f"{name} = Connection timeout")
-=======
             try:           	    
             	for attribute in item["attributes"]:     
             	    if str(attribute["type"]) == "dNSHostName":
@@ -851,7 +839,6 @@
                         self.logger.highlight(f"{name} = {colored(ip_address, host_info_colors[0])}")
             	except socket.gaierror:
             	    self.logger.fail(f"{name} = Connection timeout")
->>>>>>> 72e42e9b
             except Exception as e:
                 self.logger.fail("Exception:", exc_info=True)
                 self.logger.fail(f"Skipping item, cannot process due to error {e}")
