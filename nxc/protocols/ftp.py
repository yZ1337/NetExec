<<<<<<< HEAD
=======
#!/usr/bin/env python3
# -*- coding: utf-8 -*-
import os
>>>>>>> b21a1eb0
from nxc.config import process_secret
from nxc.connection import connection
from nxc.helpers.logger import highlight
from nxc.logger import NXCAdapter
from ftplib import FTP


class ftp(connection):
    def __init__(self, args, db, host):
        self.protocol = "FTP"
        self.remote_version = None

        super().__init__(args, db, host)

    def proto_logger(self):
        self.logger = NXCAdapter(
            extra={
                "protocol": "FTP",
                "host": self.host,
                "port": self.args.port,
                "hostname": self.hostname,
            }
        )

    def proto_flow(self):
        self.proto_logger()
        if self.create_conn_obj() and self.enum_host_info() and self.print_host_info() and self.login():
            pass

    def enum_host_info(self):
        welcome = self.conn.getwelcome()
        self.logger.debug(f"Welcome result: {welcome}")
        self.remote_version = welcome.split("220", 1)[1].strip()  # strip out the extra space in the front
        self.logger.debug(f"Remote version: {self.remote_version}")
        return True

    def print_host_info(self):
        self.logger.display(f"Banner: {self.remote_version}")
        return True

    def create_conn_obj(self):
        self.conn = FTP()
        try:
            self.conn.connect(host=self.host, port=self.args.port)
        except Exception as e:
            self.logger.debug(f"Error connecting to FTP host: {e}")
            return False
        return True

    def plaintext_login(self, username, password):
        if not self.conn.sock:
            self.create_conn_obj()
        try:
            self.logger.debug(self.conn.sock)
            resp = self.conn.login(user=username, passwd=password)
            self.logger.debug(f"Response: {resp}")
        except Exception as e:
            self.logger.fail(f"{username}:{process_secret(password)} (Response:{e})")
            self.conn.close()
            return False

        # 230 is "User logged in, proceed" response, ftplib raises an exception on failed login
        if "230" in resp:
            self.logger.debug(f"Host: {self.host} Port: {self.args.port}")
            self.db.add_host(self.host, self.args.port, self.remote_version)

            cred_id = self.db.add_credential(username, password)

            host_id = self.db.get_hosts(self.host)[0].id
            self.db.add_loggedin_relation(cred_id, host_id)

            if username in ["anonymous", ""]:
                self.logger.success(f"{username}:{process_secret(password)} {highlight('- Anonymous Login!')}")
            else:
                self.logger.success(f"{username}:{process_secret(password)}")

        if self.args.ls:
<<<<<<< HEAD
            files = self.list_directory_full()
            self.logger.display("Directory Listing")
            for file in files:
                self.logger.highlight(file)
=======
            # If the default directory is specified, then we will list the current directory
            if self.args.ls == ".":
                files = self.list_directory_full()
                # If files is false, then we encountered an exception
                if not files:
                    return False
                # If there are files, then we can list the files
                self.logger.display(f"Directory Listing")
                for file in files:
                    self.logger.highlight(file)
            else:
                # If the default directory is not specified, then we will list the specified directory
                self.logger.display(f"Directory Listing for {self.args.ls}")
                # Change to the specified directory
                try:
                    self.conn.cwd(self.args.ls)
                except error_perm as error_message:
                    self.logger.fail(f"Failed to change directory. Response: ({error_message})")
                    self.conn.close()
                    return False
                # List the files in the specified directory
                files = self.list_directory_full()
                for file in files:
                    self.logger.highlight(file)

        if self.args.get:
            self.get_file(f"{self.args.get}")

        if self.args.put:
            self.put_file(self.args.put[0], self.args.put[1])
>>>>>>> b21a1eb0

        if not self.args.continue_on_success:
            self.conn.close()
            return True
        self.conn.close()
        return None

    def list_directory_full(self):
        # in the future we can use mlsd/nlst if we want, but this gives a full output like `ls -la`
        # ftplib's "dir" prints directly to stdout, and "nlst" only returns the folder name, not full details
        files = []
        try:
            self.conn.retrlines("LIST", callback=files.append)
        except error_perm as error_message:
            self.logger.fail(f"Failed to list directory. Response: ({error_message})")
            self.conn.close()
            return False
        return files

    def get_file(self, filename):
        # Extract the filename from the path
        downloaded_file =  filename.split("/")[-1]
        try:
            # Check if the current connection is ASCII (ASCII does not support .size())
            if self.conn.encoding == "utf-8":
                # Switch the connection to binary
                self.conn.sendcmd("TYPE I")
            # Check if the file exists 
            self.conn.size(filename)
            # Attempt to download the file
            self.conn.retrbinary(f"RETR {filename}", open(downloaded_file, "wb").write)
        except error_perm as error_message:
            self.logger.fail(f"Failed to download the file. Response: ({error_message})")
            self.conn.close()
            return False
        except FileNotFoundError:
            self.logger.fail(f"Failed to download the file. Response: (No such file or directory.)")
            self.conn.close()
            return False
        # Check if the file was downloaded
        if os.path.isfile(downloaded_file):
            self.logger.success(f"Downloaded: {filename}")
        else:
            self.logger.fail(f"Failed to download: {filename}")

    def put_file(self, local_file, remote_file):
        try:
            # Attempt to upload the file
            self.conn.storbinary(f"STOR {remote_file}", open(local_file, "rb"))
        except error_perm as error_message:
            self.logger.fail(f"Failed to upload file. Response: ({error_message})")
            return False
        except FileNotFoundError:
            self.logger.fail(f"Failed to upload file. {local_file} does not exist locally.")
            return False
        # Check if the file was uploaded
        if self.conn.size(remote_file) > 0:
            self.logger.success(f"Uploaded: {local_file} to {remote_file}")
        else:
            self.logger.fail(f"Failed to upload: {local_file} to {remote_file}")

    def supported_commands(self):
        raw_supported_commands = self.conn.sendcmd("HELP")
        supported_commands = [item for sublist in (x.split() for x in raw_supported_commands.split("\n")[1:-1]) for item in sublist]
        self.logger.debug(f"Supported commands: {supported_commands}")
        return supported_commands<|MERGE_RESOLUTION|>--- conflicted
+++ resolved
@@ -1,9 +1,3 @@
-<<<<<<< HEAD
-=======
-#!/usr/bin/env python3
-# -*- coding: utf-8 -*-
-import os
->>>>>>> b21a1eb0
 from nxc.config import process_secret
 from nxc.connection import connection
 from nxc.helpers.logger import highlight
@@ -81,12 +75,6 @@
                 self.logger.success(f"{username}:{process_secret(password)}")
 
         if self.args.ls:
-<<<<<<< HEAD
-            files = self.list_directory_full()
-            self.logger.display("Directory Listing")
-            for file in files:
-                self.logger.highlight(file)
-=======
             # If the default directory is specified, then we will list the current directory
             if self.args.ls == ".":
                 files = self.list_directory_full()
@@ -117,7 +105,6 @@
 
         if self.args.put:
             self.put_file(self.args.put[0], self.args.put[1])
->>>>>>> b21a1eb0
 
         if not self.args.continue_on_success:
             self.conn.close()
