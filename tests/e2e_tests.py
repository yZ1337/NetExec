import argparse
import os
import subprocess
from rich.console import Console
import platform


def get_cli_args():
    parser = argparse.ArgumentParser(description="Script for running end to end tests for nxc")
    parser.add_argument(
        "-t",
        "--target",
        dest="target",
        required=True
    )
    parser.add_argument(
        "-u",
        "--user",
        "--username",
        dest="username",
        required=True
    )
    parser.add_argument(
        "-p",
        "--pass",
        "--password",
        dest="password",
        required=True
    )
    parser.add_argument(
        "-k",
        "--kerberos",
        action="store_true",
        required=False,
        help="Use kerberos authentication",
    )
    parser.add_argument(
        "-v",
        "--verbose",
        action="store_true",
        required=False,
        help="Display full command output",
    )
    parser.add_argument(
        "-e",
        "--errors",
        action="store_true",
        required=False,
        help="Display errors from commands",
    )
    parser.add_argument(
        "--poetry",
        action="store_true",
        required=False,
        help="Use poetry to run commands",
    )
    parser.add_argument(
        "--protocols",
        nargs="+",
        default=[],
        required=False,
        help="Protocols to test",
    )
    parser.add_argument(
<<<<<<< HEAD
        "--dns-server",
        action="store",
        required=False,
        help="Specify DNS server",
    )

=======
        "--line-nums",
        nargs="+",
        type=parse_line_nums,
        required=False,
        help="Specify line numbers or ranges to run commands from",
    )
    parser.add_argument(
        "--print-failures",
        action="store_true",
        required=False,
        help="Prints all the commands of failed tests at the end"
    )
>>>>>>> 76a01909
    return parser.parse_args()

def parse_line_nums(value):
    line_nums = []
    for item in value.split():
        if "-" in item:
            start, end = item.split("-")
            line_nums.extend(range(int(start), int(end) + 1))
        else:
            line_nums.append(int(item))
    return line_nums

def generate_commands(args):
    lines = []
    file_loc = os.path.realpath(os.path.join(os.getcwd(), os.path.dirname(__file__)))
    commands_file = os.path.join(file_loc, "e2e_commands.txt")

    with open(commands_file) as file:
        if args.line_nums:
            flattened_list = list({num for sublist in args.line_nums for num in sublist})
            for i, line in enumerate(file):
                if i + 1 in flattened_list:
                    if line.startswith("#"):
                        continue
                    line = line.strip()
                    if args.protocols:
                        if line.split()[1] in args.protocols:
                            lines.append(replace_command(args, line))
                    else:
                        lines.append(replace_command(args, line))
        else:
            for line in file:
                if line.startswith("#"):
                    continue
                line = line.strip()
                if args.protocols:
                    if line.split()[1] in args.protocols:
                        lines.append(replace_command(args, line))
                else:
                    lines.append(replace_command(args, line))
    return lines

def replace_command(args, line):
    kerberos = "-k " if args.kerberos else ""
    dns_server = f"--dns-server {args.dns_server}" if args.dns_server else ""

    line = line.replace("TARGET_HOST", args.target).replace("LOGIN_USERNAME", f'"{args.username}"').replace("LOGIN_PASSWORD", f'"{args.password}"').replace("KERBEROS ", kerberos).replace("{DNS}", dns_server)
    if args.poetry:
        line = f"poetry run {line}"
    return line


def run_e2e_tests(args):
    console = Console()
    tasks = generate_commands(args)
    failures = []

    result = subprocess.Popen(
        "netexec --version",
        shell=True,
        stdout=subprocess.PIPE,
        stderr=subprocess.STDOUT,
    )
    version = result.communicate()[0].decode().strip()

    with console.status(f"[bold green] :brain: Running {len(tasks)} test commands for nxc v{version}..."):
        passed = 0
        failed = 0

        while tasks:
            task = str(tasks.pop(0))
            # replace double quotes with single quotes for Linux due to special chars/escaping
            if platform.system() == "Linux":
                task = task.replace('"', "'")
            console.log(f"Running command: {task}")
            result = subprocess.Popen(
                task,
                shell=True,
                stdin=subprocess.PIPE,
                stdout=subprocess.PIPE,
                stderr=subprocess.STDOUT,
            )
            # pass in a "y" for things that prompt for it (--ndts, etc)
            text = result.communicate(input=b"y")[0]
            return_code = result.returncode

            if return_code == 0:
                console.log(f"{task.strip()} :heavy_check_mark:")
                passed += 1
            else:
                console.log(f"[bold red]{task.strip()} :cross_mark:[/]")
                failures.append(task.strip())
                failed += 1

            if args.errors:
                raw_text = text.decode("utf-8")
                if "error" in raw_text.lower() or "failure" in raw_text.lower():
                    console.log("[bold red]Error Detected:")
                    console.log(f"{raw_text}")

            if args.verbose:
                # this prints sorta janky, but it does its job
                console.log(f"[*] Results:\n{text.decode('utf-8')}")
        
        if args.print_failures and failures:
            console.log("[bold red]Failed Commands:")
            for failure in failures:
                console.log(f"[bold red]{failure}")
        console.log(f"Tests [bold green] Passed: {passed} [bold red] Failed: {failed}")


if __name__ == "__main__":
    parsed_args = get_cli_args()
    run_e2e_tests(parsed_args)<|MERGE_RESOLUTION|>--- conflicted
+++ resolved
@@ -62,14 +62,6 @@
         help="Protocols to test",
     )
     parser.add_argument(
-<<<<<<< HEAD
-        "--dns-server",
-        action="store",
-        required=False,
-        help="Specify DNS server",
-    )
-
-=======
         "--line-nums",
         nargs="+",
         type=parse_line_nums,
@@ -82,7 +74,12 @@
         required=False,
         help="Prints all the commands of failed tests at the end"
     )
->>>>>>> 76a01909
+    parser.add_argument(
+        "--dns-server",
+        action="store",
+        required=False,
+        help="Specify DNS server",
+    )
     return parser.parse_args()
 
 def parse_line_nums(value):
