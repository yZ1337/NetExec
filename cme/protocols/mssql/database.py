--- conflicted
+++ resolved
@@ -1,10 +1,7 @@
 #!/usr/bin/env python3
 # -*- coding: utf-8 -*-
 
-<<<<<<< HEAD
-=======
 from pathlib import Path
->>>>>>> 3b6d335b
 from sqlalchemy import MetaData, func, Table, select, insert, update, delete
 from sqlalchemy.dialects.sqlite import Insert  # used for upsert
 from sqlalchemy.exc import (
@@ -20,20 +17,6 @@
 # if there is an issue with SQLAlchemy and a connection cannot be cleaned up properly it spews out annoying warnings
 warnings.filterwarnings("ignore", category=SAWarning)
 
-<<<<<<< HEAD
-
-class database:
-    def __init__(self, db_engine):
-        self.HostsTable = None
-        self.UsersTable = None
-        self.AdminRelationsTable = None
-
-        self.db_engine = db_engine
-        self.metadata = MetaData()
-        self.reflect_tables()
-        session_factory = sessionmaker(bind=self.db_engine, expire_on_commit=True)
-
-=======
 
 class database:
     def __init__(self, db_engine):
@@ -48,7 +31,6 @@
         self.reflect_tables()
         session_factory = sessionmaker(bind=self.db_engine, expire_on_commit=True)
 
->>>>>>> 3b6d335b
         Session = scoped_session(session_factory)
         # this is still named "conn" when it is the session object; TODO: rename
         self.conn = Session()
@@ -95,9 +77,6 @@
                 self.UsersTable = Table("users", self.metadata, autoload_with=self.db_engine)
                 self.AdminRelationsTable = Table("admin_relations", self.metadata, autoload_with=self.db_engine)
             except (NoInspectionAvailable, NoSuchTableError):
-<<<<<<< HEAD
-                print("[-] Error reflecting tables - this means there is a DB schema mismatch \n" "[-] This is probably because a newer version of CME is being ran on an old DB schema\n" "[-] If you wish to save the old DB data, copy it to a new location (`cp -r ~/.cme/workspaces/ ~/old_cme_workspaces/`)\n" "[-] Then remove the CME DB folders (`rm -rf ~/.cme/workspaces/`) and rerun CME to initialize the new DB schema")
-=======
                 print(
                     f"""
                     [-] Error reflecting tables for the {self.protocol} protocol - this means there is a DB schema mismatch
@@ -105,7 +84,6 @@
                     [-] Optionally save the old DB data (`cp {self.db_path} ~/cme_{self.protocol.lower()}.bak`)
                     [-] Then remove the {self.protocol} DB (`rm -f {self.db_path}`) and run CME to initialize the new DB"""
                 )
->>>>>>> 3b6d335b
                 exit()
 
     def shutdown_db(self):
