--- conflicted
+++ resolved
@@ -260,11 +260,7 @@
                         if "\\" in line:
                             domain_single, username_single = line.split("\\")
                         else:
-<<<<<<< HEAD
-                            domain_single = self.args.domain if self.args.domain else self.domain
-=======
                             domain_single = self.args.domain if hasattr(self.args, "domain") and self.args.domain else self.domain
->>>>>>> 3b6d335b
                             username_single = line
                         domain.append(domain_single)
                         username.append(username_single.strip())
