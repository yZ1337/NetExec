#!/usr/bin/env python3
# -*- coding: utf-8 -*-

# https://raw.githubusercontent.com/SecureAuthCorp/impacket/master/examples/rpcdump.py
from impacket import uuid
from impacket.dcerpc.v5 import transport, epm
from impacket.dcerpc.v5.rpch import RPC_PROXY_INVALID_RPC_PORT_ERR, \
    RPC_PROXY_CONN_A1_0X6BA_ERR, RPC_PROXY_CONN_A1_404_ERR, \
    RPC_PROXY_RPC_OUT_DATA_404_ERR

KNOWN_PROTOCOLS = {
    135: {'bindstr': r'ncacn_ip_tcp:%s[135]'},
    445: {'bindstr': r'ncacn_np:%s[\pipe\epmapper]'},
}


class CMEModule:
    """
    For printnightmare: detect if print spooler is enabled or not. Then use @cube0x0's project https://github.com/cube0x0/CVE-2021-1675 or Mimikatz from Benjamin Delpy
    Module by @mpgn_x64
    """
    name = "spooler"
    description = "Detect if print spooler is enabled or not"
    supported_protocols = ["smb"]
    opsec_safe = True
    multiple_hosts = True

    def __init__(self, context=None, module_options=None):
        self.context = context
        self.module_options = module_options
        self.__string_binding = None
        self.port = None

    def options(self, context, module_options):
        """
        PORT    Port to check (defaults to 135)
        """
        self.port = 135
        if 'PORT' in module_options:
            self.port = int(module_options['PORT'])

    def on_login(self, context, connection):

        entries = []
        lmhash = getattr(connection, "lmhash", "")
        nthash = getattr(connection, "nthash", "")

<<<<<<< HEAD
        self.__string_binding = KNOWN_PROTOCOLS[self.port]['bindstr'] % connection.host
        context.log.debug('StringBinding %s' % self.__string_binding)
        rpc_transport = transport.DCERPCTransportFactory(self.__string_binding)
        rpc_transport.set_credentials(connection.username, connection.password, connection.domain, lmhash, nthash)
        rpc_transport.setRemoteHost(connection.host)
        rpc_transport.set_dport(self.port)
=======
        self.__stringbinding = KNOWN_PROTOCOLS[self.port]['bindstr'] % connection.host
        logging.debug('StringBinding %s' % self.__stringbinding)
        rpctransport = transport.DCERPCTransportFactory(self.__stringbinding)
        rpctransport.set_credentials(connection.username, connection.password, connection.domain, lmhash, nthash)
        rpctransport.setRemoteHost(connection.host if not connection.kerberos else connection.hostname + "." + connection.domain)
        rpctransport.set_dport(self.port)
>>>>>>> 81915c09

        if connection.kerberos:
            rpctransport.set_kerberos(connection.kerberos, connection.kdcHost)

        try:
            entries = self.__fetch_list(rpc_transport)
        except Exception as e:
            error_text = 'Protocol failed: %s' % e
            context.log.critical(error_text)

            if RPC_PROXY_INVALID_RPC_PORT_ERR in error_text or \
                RPC_PROXY_RPC_OUT_DATA_404_ERR in error_text or \
                RPC_PROXY_CONN_A1_404_ERR in error_text or \
                RPC_PROXY_CONN_A1_0X6BA_ERR in error_text:
                context.log.critical("This usually means the target does not allow "
                                "to connect to its epmapper using RpcProxy.")
                return

        # Display results.
        endpoints = {}
        # Let's group the UUIDS
        for entry in entries:
            binding = epm.PrintStringBinding(entry['tower']['Floors'])
            tmp_uuid = str(entry['tower']['Floors'][0])
            if (tmp_uuid in endpoints) is not True:
                endpoints[tmp_uuid] = {}
                endpoints[tmp_uuid]['Bindings'] = list()
            if uuid.uuidtup_to_bin(uuid.string_to_uuidtup(tmp_uuid))[:18] in epm.KNOWN_UUIDS:
                endpoints[tmp_uuid]['EXE'] = epm.KNOWN_UUIDS[uuid.uuidtup_to_bin(uuid.string_to_uuidtup(tmp_uuid))[:18]]
            else:
                endpoints[tmp_uuid]['EXE'] = 'N/A'
            endpoints[tmp_uuid]['annotation'] = entry['annotation'][:-1].decode('utf-8')
            endpoints[tmp_uuid]['Bindings'].append(binding)

            if tmp_uuid[:36] in epm.KNOWN_PROTOCOLS:
                endpoints[tmp_uuid]['Protocol'] = epm.KNOWN_PROTOCOLS[tmp_uuid[:36]]
            else:
                endpoints[tmp_uuid]['Protocol'] = "N/A"
     
        for endpoint in list(endpoints.keys()):
            if "MS-RPRN" in endpoints[endpoint]['Protocol']:
                context.log.debug("Protocol: %s " % endpoints[endpoint]['Protocol'])
                context.log.debug("Provider: %s " % endpoints[endpoint]['EXE'])
                context.log.debug("UUID    : %s %s" % (endpoint, endpoints[endpoint]['annotation']))
                context.log.debug("Bindings: ")
                for binding in endpoints[endpoint]['Bindings']:
                    context.log.debug("          %s" % binding)
                context.log.debug("")
                context.log.highlight('Spooler service enabled')
                try:
                    host = context.db.get_hosts(connection.host)[0]
                    context.db.add_host(host.ip, host.hostname, host.domain, host.os, host.smbv1, host.signing, spooler=True)
                except Exception as e:
                    context.log.debug(f"Error updating spooler status in database")
                break

        if entries:
            num = len(entries)
            if 1 == num:
                context.log.debug(f"[Spooler] Received one endpoint")
            else:
                context.log.debug(f"[Spooler] Received {num} endpoints")
        else:
            context.log.debug(f"[Spooler] No endpoints found")

    def __fetch_list(self, rpctransport):
        dce = rpctransport.get_dce_rpc()
        dce.connect()
        resp = epm.hept_lookup(None, dce=dce)
        dce.disconnect()
        return resp
<|MERGE_RESOLUTION|>--- conflicted
+++ resolved
@@ -45,21 +45,12 @@
         lmhash = getattr(connection, "lmhash", "")
         nthash = getattr(connection, "nthash", "")
 
-<<<<<<< HEAD
-        self.__string_binding = KNOWN_PROTOCOLS[self.port]['bindstr'] % connection.host
-        context.log.debug('StringBinding %s' % self.__string_binding)
-        rpc_transport = transport.DCERPCTransportFactory(self.__string_binding)
-        rpc_transport.set_credentials(connection.username, connection.password, connection.domain, lmhash, nthash)
-        rpc_transport.setRemoteHost(connection.host)
-        rpc_transport.set_dport(self.port)
-=======
         self.__stringbinding = KNOWN_PROTOCOLS[self.port]['bindstr'] % connection.host
         logging.debug('StringBinding %s' % self.__stringbinding)
         rpctransport = transport.DCERPCTransportFactory(self.__stringbinding)
         rpctransport.set_credentials(connection.username, connection.password, connection.domain, lmhash, nthash)
         rpctransport.setRemoteHost(connection.host if not connection.kerberos else connection.hostname + "." + connection.domain)
         rpctransport.set_dport(self.port)
->>>>>>> 81915c09
 
         if connection.kerberos:
             rpctransport.set_kerberos(connection.kerberos, connection.kdcHost)
