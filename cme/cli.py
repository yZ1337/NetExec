#!/usr/bin/env python3
# -*- coding: utf-8 -*-

import argparse
import sys
from argparse import RawTextHelpFormatter
from cme.loaders.protocolloader import ProtocolLoader
from cme.helpers.logger import highlight
from termcolor import colored


def gen_cli_args():
    VERSION = "5.4.7"
    CODENAME = "Bruce Wayne"

    p_loader = ProtocolLoader()
    protocols = p_loader.get_protocols()

    parser = argparse.ArgumentParser(
        description=f"""
      ______ .______           ___        ______  __  ___ .___  ___.      ___      .______    _______ ___   ___  _______   ______
     /      ||   _  \         /   \      /      ||  |/  / |   \/   |     /   \     |   _  \  |   ____|\  \ /  / |   ____| /      |
    |  ,----'|  |_)  |       /  ^  \    |  ,----'|  '  /  |  \  /  |    /  ^  \    |  |_)  | |  |__    \  V  /  |  |__   |  ,----'
    |  |     |      /       /  /_\  \   |  |     |    <   |  |\/|  |   /  /_\  \   |   ___/  |   __|    >   <   |   __|  |  |
    |  `----.|  |\  \----. /  _____  \  |  `----.|  .  \  |  |  |  |  /  _____  \  |  |      |  |____  /  .  \  |  |____ |  `----.
     \______|| _| `._____|/__/     \__\  \______||__|\__\ |__|  |__| /__/     \__\ | _|      |_______|/__/ \__\ |_______| \______|

                                                A swiss army knife for pentesting networks
                                    Forged by @byt3bl33d3r and @mpgn_x64 using the powah of dank memes

                                           {colored("Exclusive release for Porchetta Industries users", "magenta")}
                                                       {colored("https://porchetta.industries/", "magenta")}

                                                   {highlight('Version', 'red')} : {highlight(VERSION)}
                                                   {highlight('Codename', 'red')}: {highlight(CODENAME)}
""",
        formatter_class=RawTextHelpFormatter,
    )

    parser.add_argument(
        "-t",
        type=int,
        dest="threads",
        default=100,
        help="set how many concurrent threads to use (default: 100)",
    )
    parser.add_argument(
        "--timeout",
        default=None,
        type=int,
        help="max timeout in seconds of each thread (default: None)",
    )
    parser.add_argument(
        "--jitter",
        metavar="INTERVAL",
        type=str,
        help="sets a random delay between each connection (default: None)",
    )
    parser.add_argument(
        "--no-progress",
        action="store_true",
        help="Not displaying progress bar during scan",
    )
    parser.add_argument("--darrell", action="store_true", help="give Darrell a hand")
    parser.add_argument("--verbose", action="store_true", help="enable verbose output")
    parser.add_argument("--debug", action="store_true", help="enable debug level information")
    parser.add_argument("--version", action="store_true", help="Display CME version")

    subparsers = parser.add_subparsers(title="protocols", dest="protocol", description="available protocols")

    std_parser = argparse.ArgumentParser(add_help=False)
    std_parser.add_argument(
        "target",
        nargs="+",
        type=str,
        help="the target IP(s), range(s), CIDR(s), hostname(s), FQDN(s), file(s) containing a list of targets, NMap XML or .Nessus file(s)",
    )
    std_parser.add_argument(
        "-id",
        metavar="CRED_ID",
        nargs="+",
        default=[],
        type=str,
        dest="cred_id",
        help="database credential ID(s) to use for authentication",
    )
    std_parser.add_argument(
        "-u",
        metavar="USERNAME",
        dest="username",
        nargs="+",
        default=[],
        help="username(s) or file(s) containing usernames",
    )
    std_parser.add_argument(
        "-p",
        metavar="PASSWORD",
        dest="password",
        nargs="+",
        default=[],
        help="password(s) or file(s) containing passwords",
    )
    std_parser.add_argument("-k", "--kerberos", action="store_true", help="Use Kerberos authentication")
<<<<<<< HEAD
    std_parser.add_argument("--no-bruteforce", action="store_true", help="No spray when using file for username and password (user1 => password1, user2 => password2")
    std_parser.add_argument("--continue-on-success", action="store_true", help="continues authentication attempts even after successes")
    std_parser.add_argument("--use-kcache", action="store_true", help="Use Kerberos authentication from ccache file (KRB5CCNAME)")
=======
    std_parser.add_argument(
        "--use-kcache",
        action="store_true",
        help="Use Kerberos authentication from ccache file (KRB5CCNAME)",
    )
>>>>>>> 8559d0f1
    std_parser.add_argument("--log", metavar="LOG", help="Export result into a custom file")
    std_parser.add_argument(
        "--aesKey",
        metavar="AESKEY",
        nargs="+",
        help="AES key to use for Kerberos Authentication (128 or 256 bits)",
    )
    std_parser.add_argument(
        "--kdcHost",
        metavar="KDCHOST",
        help="FQDN of the domain controller. If omitted it will use the domain part (FQDN) specified in the target parameter",
    )

    fail_group = std_parser.add_mutually_exclusive_group()
    fail_group.add_argument(
        "--gfail-limit",
        metavar="LIMIT",
        type=int,
        help="max number of global failed login attempts",
    )
    fail_group.add_argument(
        "--ufail-limit",
        metavar="LIMIT",
        type=int,
        help="max number of failed login attempts per username",
    )
    fail_group.add_argument(
        "--fail-limit",
        metavar="LIMIT",
        type=int,
        help="max number of failed login attempts per host",
    )

    module_parser = argparse.ArgumentParser(add_help=False)
    mgroup = module_parser.add_mutually_exclusive_group()
    mgroup.add_argument("-M", "--module", action="append", metavar="MODULE", help="module to use")
    module_parser.add_argument(
        "-o",
        metavar="MODULE_OPTION",
        nargs="+",
        default=[],
        dest="module_options",
        help="module options",
    )
    module_parser.add_argument("-L", "--list-modules", action="store_true", help="list available modules")
    module_parser.add_argument(
        "--options",
        dest="show_module_options",
        action="store_true",
        help="display module options",
    )
    module_parser.add_argument(
        "--server",
        choices={"http", "https"},
        default="https",
        help="use the selected server (default: https)",
    )
    module_parser.add_argument(
        "--server-host",
        type=str,
        default="0.0.0.0",
        metavar="HOST",
        help="IP to bind the server to (default: 0.0.0.0)",
    )
    module_parser.add_argument(
        "--server-port",
        metavar="PORT",
        type=int,
        help="start the server on the specified port",
    )
    module_parser.add_argument(
        "--connectback-host",
        type=str,
        metavar="CHOST",
        help="IP for the remote system to connect back to (default: same as server-host)",
    )

    for protocol in protocols.keys():
        protocol_object = p_loader.load_protocol(protocols[protocol]["path"])
        subparsers = getattr(protocol_object, protocol).proto_args(subparsers, std_parser, module_parser)

    if len(sys.argv) == 1:
        parser.print_help()
        sys.exit(1)

    args = parser.parse_args()

    if args.version:
        print(VERSION + " - " + CODENAME)
        sys.exit(1)

    return args<|MERGE_RESOLUTION|>--- conflicted
+++ resolved
@@ -101,17 +101,11 @@
         help="password(s) or file(s) containing passwords",
     )
     std_parser.add_argument("-k", "--kerberos", action="store_true", help="Use Kerberos authentication")
-<<<<<<< HEAD
-    std_parser.add_argument("--no-bruteforce", action="store_true", help="No spray when using file for username and password (user1 => password1, user2 => password2")
-    std_parser.add_argument("--continue-on-success", action="store_true", help="continues authentication attempts even after successes")
-    std_parser.add_argument("--use-kcache", action="store_true", help="Use Kerberos authentication from ccache file (KRB5CCNAME)")
-=======
     std_parser.add_argument(
         "--use-kcache",
         action="store_true",
         help="Use Kerberos authentication from ccache file (KRB5CCNAME)",
     )
->>>>>>> 8559d0f1
     std_parser.add_argument("--log", metavar="LOG", help="Export result into a custom file")
     std_parser.add_argument(
         "--aesKey",
